--- conflicted
+++ resolved
@@ -1,12 +1,6 @@
 TODO:
 [] Decide how to deal with nan values with artists, i think either manually add them since they are few or use automatic methods but they add noise.
 [] Decide how to deal with nan values with tracks, manual approach is impossible here.
-<<<<<<< HEAD
-[x] Decide if we want to unite tables or keep them separate or both.
-[x] Drop column active_end
-[x] Drop longitude and latitude
-=======
->>>>>>> 11647b2c
 [] Extract nan feat from full title
 [] Extract nan active_start from first song or first feat
 [] Delete the artist without italian song
